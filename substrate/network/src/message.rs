--- conflicted
+++ resolved
@@ -152,12 +152,8 @@
 	Descending,
 }
 
-<<<<<<< HEAD
-/// A set of transactions.
-pub type Extrinsics = Vec<Vec<u8>>;
-=======
+/// Remote call response.
 #[derive(Debug, PartialEq, Eq, Clone, Serialize, Deserialize)]
-/// Remote call response.
 pub struct RemoteCallResponse {
 	/// Id of a request this response was made for.
 	pub id: RequestId,
@@ -172,7 +168,6 @@
 	use primitives::AuthorityId;
 	use runtime_primitives::bft::Justification;
 	use ed25519;
->>>>>>> a7fb5357
 
 	use super::{Role, BlockAttribute, RemoteCallResponse, RequestId, Transactions, Direction};
 	/// Block data sent in the response.
@@ -259,73 +254,6 @@
 		AdvanceRound(u32),
 	}
 
-<<<<<<< HEAD
-/// A network message.
-#[derive(Debug, PartialEq, Eq, Clone, Serialize, Deserialize)]
-pub enum Message {
-	/// Status packet.
-	Status(Status),
-	/// Block request.
-	BlockRequest(BlockRequest),
-	/// Block response.
-	BlockResponse(BlockResponse),
-	/// Block announce.
-	BlockAnnounce(BlockAnnounce),
-	/// Extrinsics.
-	Extrinsics(Extrinsics),
-	/// BFT Consensus statement.
-	BftMessage(LocalizedBftMessage),
-	/// Chain-specific message.
-	ChainSpecific(Vec<u8>),
-}
-
-/// Status of a peer who has just connected.
-#[derive(Debug, PartialEq, Eq, Clone, Serialize, Deserialize)]
-pub struct Status {
-	/// Protocol version.
-	pub version: u32,
-	/// Supported roles.
-	pub roles: Vec<Role>,
-	/// Best block number.
-	pub best_number: BlockNumber,
-	/// Best block hash.
-	pub best_hash: HeaderHash,
-	/// Genesis block hash.
-	pub genesis_hash: HeaderHash,
-	/// Signatue of `best_hash` made with authority address. Required for the authority role.
-	pub authority_signature: Option<ed25519::Signature>,
-	/// Authority address. Required for the authority role.
-	pub authority_id: Option<AuthorityId>,
-	/// Chain-specific status, extending beyond capabilities of substrate.
-	pub chain_status: Vec<u8>,
-}
-
-/// Request block data from a peer.
-#[derive(Debug, PartialEq, Eq, Clone, Serialize, Deserialize)]
-pub struct BlockRequest {
-	/// Unique request id.
-	pub id: RequestId,
-	/// Bits of block data to request.
-	pub fields: Vec<BlockAttribute>,
-	/// Start from this block.
-	pub from: FromBlock,
-	/// End at this block. An implementation defined maximum is used when unspecified.
-	pub to: Option<HeaderHash>,
-	/// Sequence direction.
-	pub direction: Direction,
-	/// Maximum number of blocks to return. An implementation defined maximum is used when unspecified.
-	pub max: Option<u32>,
-}
-
-/// Response to `BlockRequest`
-#[derive(Debug, PartialEq, Eq, Clone, Serialize, Deserialize)]
-pub struct BlockResponse {
-	/// Id of a request this response was made for.
-	pub id: RequestId,
-	/// Block data for the requested sequence.
-	pub blocks: Vec<BlockData>,
-}
-=======
 	/// A localized message.
 	#[derive(Debug, PartialEq, Eq, Clone, Serialize, Deserialize)]
 	pub enum SignedConsensusMessage<Block, Hash> {
@@ -354,6 +282,8 @@
 		RemoteCallRequest(RemoteCallRequest<Hash>),
 		/// Remote method call response.
 		RemoteCallResponse(RemoteCallResponse),
+		/// Chain-specific message
+		ChainSpecific(Vec<u8>),
 	}
 
 	/// Status sent on connection.
@@ -369,12 +299,8 @@
 		pub best_hash: Hash,
 		/// Genesis block hash.
 		pub genesis_hash: Hash,
-		/// Signatue of `best_hash` made with validator address. Required for the validator role.
-		pub validator_signature: Option<ed25519::Signature>,
-		/// Validator address. Required for the validator role.
-		pub validator_id: Option<AuthorityId>,
-		/// Parachain id. Required for the collator role.
-		pub parachain_id: Option<u64>,
+		/// Chain-specific status.
+		pub chain_status: Vec<u8>,
 	}
 
 	/// Request block data from a peer.
@@ -409,7 +335,6 @@
 		/// New block header.
 		pub header: H,
 	}
->>>>>>> a7fb5357
 
 	#[derive(Debug, PartialEq, Eq, Clone, Serialize, Deserialize)]
 	/// Remote call request.
